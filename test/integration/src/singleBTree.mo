--- conflicted
+++ resolved
@@ -4,19 +4,11 @@
 import Memory           "../../../src/memory";
 import BytesConverter   "../../../src/bytesConverter";
 
-<<<<<<< HEAD
-import Result "mo:base/Result";
-import Array "mo:base/Array";
-import Buffer "mo:base/Buffer";
-import Iter "mo:base/Iter";
-import Region "mo:base/Region";
-=======
 import Result           "mo:base/Result";
 import Array            "mo:base/Array";
 import Buffer           "mo:base/Buffer";
 import Iter             "mo:base/Iter";
 import Region           "mo:base/Region";
->>>>>>> 406332ad
 
 actor class SingleBTree() {
   
@@ -35,11 +27,7 @@
   stable let region = Region.new();
 
   let btreemap_ = StableBTree.init<K, V>(
-<<<<<<< HEAD
-    Memory.STABLE_MEMORY(Region.new()),
-=======
     Memory.RegionMemory(region),
->>>>>>> 406332ad
     BytesConverter.NAT32_CONVERTER,
     BytesConverter.textConverter(MAX_VALUE_SIZE)
   );
